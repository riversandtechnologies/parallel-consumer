--- conflicted
+++ resolved
@@ -10,11 +10,7 @@
     <parent>
         <groupId>io.confluent.parallelconsumer</groupId>
         <artifactId>parallel-consumer-examples</artifactId>
-<<<<<<< HEAD
-        <version>0.5.3.1</version>
-=======
-        <version>0.5.2.8-rs</version>
->>>>>>> 6e7e9f97
+        <version>0.5.3.1-rs</version>
     </parent>
 
     <artifactId>parallel-consumer-example-metrics</artifactId>
