package io.confluent.parallelconsumer.internal;

/*-
 * Copyright (C) 2020-2024 Confluent, Inc.
 */

import io.confluent.csid.utils.TimeUtils;
import io.confluent.parallelconsumer.ParallelConsumerOptions;
import io.confluent.parallelconsumer.ParallelEoSStreamProcessor;
import io.confluent.parallelconsumer.metrics.PCMetrics;
import io.confluent.parallelconsumer.state.WorkManager;
import lombok.Setter;
import org.apache.kafka.clients.consumer.Consumer;
import org.apache.kafka.clients.producer.Producer;

import java.time.Clock;

/**
 * Minimum dependency injection system, modled on how Dagger works.
 * <p>
 * Note: Not using Dagger as PC has a zero dependency policy, and franky it would be overkill for our needs.
 *
 * @author Antony Stubbs
 */
public class PCModule<K, V> {

    protected ParallelConsumerOptions<K, V> optionsInstance;

    @Setter
    protected AbstractParallelEoSStreamProcessor<K, V> parallelEoSStreamProcessor;

    public PCModule(ParallelConsumerOptions<K, V> options) {
        this.optionsInstance = options;
    }

    public ParallelConsumerOptions<K, V> options() {
        return optionsInstance;
    }

    private ProducerWrapper<K, V> producerWrapper;

    protected ProducerWrapper<K, V> producerWrap() {
        if (this.producerWrapper == null) {
            this.producerWrapper = new ProducerWrapper<>(options());
        }
        return producerWrapper;
    }

    private ProducerManager<K, V> producerManager;

    protected ProducerManager<K, V> producerManager() {
        if (producerManager == null) {
            this.producerManager = new ProducerManager<>(producerWrap(), consumerManager(), workManager(), options());
        }
        return producerManager;
    }

    public Producer<K, V> producer() {
        return optionsInstance.getProducer();
    }

    public Consumer<K, V> consumer() {
        return optionsInstance.getConsumer();
    }

    private ConsumerManager<K, V> consumerManager;

    protected ConsumerManager<K, V> consumerManager() {
        if (consumerManager == null) {
<<<<<<< HEAD
            consumerManager = new ConsumerManager<>(optionsInstance.getConsumer(),
                    optionsInstance.getOffsetCommitTimeout(),
                    optionsInstance.getSaslAuthenticationRetryTimeout(),
                    optionsInstance.getSaslAuthenticationExceptionRetryBackoff());
=======
            consumerManager = new ConsumerManager<>(pc());
>>>>>>> 6e7e9f97
        }
        return consumerManager;
    }

    @Setter
    private WorkManager<K, V> workManager;

    public WorkManager<K, V> workManager() {
        if (workManager == null) {
            workManager = new WorkManager<>(this, dynamicExtraLoadFactor());
        }
        return workManager;
    }

    public AbstractParallelEoSStreamProcessor<K, V> pc() {
        if (parallelEoSStreamProcessor == null) {
            parallelEoSStreamProcessor = new ParallelEoSStreamProcessor<>(options(), this);
        }
        return parallelEoSStreamProcessor;
    }

    private DynamicLoadFactor dynamicLoadFactor;

    protected DynamicLoadFactor dynamicExtraLoadFactor() {
        if (dynamicLoadFactor == null) {
            dynamicLoadFactor = initDynamicLoadFactor();
        }
        return dynamicLoadFactor;
    }

    private BrokerPollSystem<K, V> brokerPollSystem;

    protected BrokerPollSystem<K, V> brokerPoller(AbstractParallelEoSStreamProcessor<K, V> pc) {
        if (brokerPollSystem == null) {
            brokerPollSystem = new BrokerPollSystem<>(consumerManager(), workManager(), pc, options());
        }
        return brokerPollSystem;
    }

    public Clock clock() {
        return TimeUtils.getClock();
    }

    private PCMetrics pcMetrics;

    public PCMetrics pcMetrics() {
        if (pcMetrics == null) {
            pcMetrics = new PCMetrics(options().getMeterRegistry(), optionsInstance.getMetricsTags(), optionsInstance.getPcInstanceTag());
        }
        return pcMetrics;
    }

    private DynamicLoadFactor initDynamicLoadFactor() {
        if (options().getMessageBufferSize() > 0) {
            int staticLoadFactor = (options().getMessageBufferSize() / options().getTargetAmountOfRecordsInFlight()) + (options().getMessageBufferSize() % options().getTargetAmountOfRecordsInFlight() == 0 ? 0 : 1);
            return new DynamicLoadFactor(staticLoadFactor, staticLoadFactor);
        } else {
            return new DynamicLoadFactor(options().initialLoadFactor, options().maximumLoadFactor);
        }
    }
}<|MERGE_RESOLUTION|>--- conflicted
+++ resolved
@@ -67,14 +67,10 @@
 
     protected ConsumerManager<K, V> consumerManager() {
         if (consumerManager == null) {
-<<<<<<< HEAD
-            consumerManager = new ConsumerManager<>(optionsInstance.getConsumer(),
+            consumerManager = new ConsumerManager<>(pc(),
                     optionsInstance.getOffsetCommitTimeout(),
                     optionsInstance.getSaslAuthenticationRetryTimeout(),
                     optionsInstance.getSaslAuthenticationExceptionRetryBackoff());
-=======
-            consumerManager = new ConsumerManager<>(pc());
->>>>>>> 6e7e9f97
         }
         return consumerManager;
     }
