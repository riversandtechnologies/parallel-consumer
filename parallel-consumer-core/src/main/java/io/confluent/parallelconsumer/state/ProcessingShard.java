--- conflicted
+++ resolved
@@ -18,10 +18,7 @@
 import org.apache.logging.log4j.Logger;
 
 import java.time.Duration;
-import java.util.HashSet;
-import java.util.List;
-import java.util.NavigableMap;
-import java.util.Set;
+import java.util.*;
 import java.util.concurrent.ConcurrentSkipListMap;
 import java.util.concurrent.atomic.AtomicLong;
 import java.util.stream.Collectors;
@@ -62,9 +59,15 @@
     private final ParallelConsumerOptions<?, ?> options;
 
     private final PartitionStateManager<K, V> pm;
+
     private final RateLimiter slowWarningRateLimit = new RateLimiter(5);
 
     private final AtomicLong availableWorkContainerCnt = new AtomicLong(0);
+
+    public boolean workIsWaitingToBeProcessed() {
+        return entries.values().parallelStream()
+                .anyMatch(kvWorkContainer -> kvWorkContainer.isAvailableToTakeAsWork());
+    }
 
     public void addWorkContainer(WorkContainer<K, V> wc) {
         String key = getWcKey(wc);
@@ -113,20 +116,15 @@
                 .count();
     }
 
-<<<<<<< HEAD
-    public WorkContainer<K, V> remove(long offset) {
+    public WorkContainer<K, V> remove(ConsumerRecord<K, V> consumerRecord) {
         // from onPartitionsRemoved callback, need to deduce the available worker count for the revoked partition
-        WorkContainer<K, V> toRemovedWorker = entries.get(offset);
+        String key = getWcKey(consumerRecord);
+        WorkContainer<K, V> toRemovedWorker = entries.get(key);
         if (toRemovedWorker != null && toRemovedWorker.isAvailableToTakeAsWork()) {
             dcrAvailableWorkContainerCntByDelta(1);
         }
-        return entries.remove(offset);
-=======
-    public WorkContainer<K, V> remove(ConsumerRecord<K, V> consumerRecord) {
-        return entries.remove(getWcKey(consumerRecord));
->>>>>>> 6e7e9f97
-    }
-
+        return entries.remove(key);
+    }
 
 
     // remove staled WorkContainer otherwise when the partition is reassigned, the staled messages will:
@@ -148,12 +146,7 @@
         return staleContainers;
     }
 
-<<<<<<< HEAD
-    ArrayList<WorkContainer<K, V>> getWorkIfAvailable(int workToGetDelta) {
-=======
-
     ListMultimap<ShardKey, WorkContainer<K, V>> getWorkIfAvailable(int workToGetDelta, ActionListeners<K, V> actionListeners) {
->>>>>>> 6e7e9f97
         log.trace("Looking for work on shardQueueEntry: {}", getKey());
 
         var slowWork = new HashSet<WorkContainer<?, ?>>();
@@ -164,14 +157,6 @@
         while (workTaken.size() < workToGetDelta && iterator.hasNext()) {
             var workContainer = iterator.next().getValue();
 
-<<<<<<< HEAD
-            if (pm.couldBeTakenAsWork(workContainer)) {
-                if (workContainer.isAvailableToTakeAsWork()) {
-                    log.trace("Taking {} as work", workContainer);
-
-                    workContainer.onQueueingForExecution();
-                    workTaken.add(workContainer);
-=======
             if (actionListeners.couldBeTakenAsWork(workContainer.getCr())) {
                 if (pm.couldBeTakenAsWork(workContainer)) {
                     if (workContainer.isAvailableToTakeAsWork()) {
@@ -205,7 +190,6 @@
                         log.trace("Processing by {}, so have cannot get more messages on this ({}) shardEntry.", this.options.getOrdering(), getKey());
                         break;
                     }
->>>>>>> 6e7e9f97
                 } else {
                     // break, assuming all work in this shard, is for the same ShardKey, which is always on the same
                     //  partition (regardless of ordering mode - KEY, PARTITION or UNORDERED (which is parallel PARTITIONs)),
